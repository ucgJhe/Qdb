--- conflicted
+++ resolved
@@ -1,91 +1,17 @@
 #!/usr/bin/env python3
 
+from functools import partial
+
 from qiling.const import *
 
-from functools import partial
-
 PROGRAM_EXITED = "DONE"
 
-<<<<<<< HEAD
 
 
 def dump_regs(ql, *args, **kwargs):
-=======
-def dump_regs(ql, *args, **kwargs):
-    
+
     if ql.archtype == QL_ARCH.MIPS:
 
-        _reg_order = (
-                "gp", "at", "v0", "v1",
-                "a0", "a1", "a2", "a3",
-                "t0", "t1", "t2", "t3",
-                "t4", "t5", "t6", "t7",
-                "t8", "t9", "sp", "s8",
-                "s0", "s1", "s2", "s3",
-                "s4", "s5", "s6", "s7",
-                "ra", "k0", "k1", "pc",
-                )
-
-        return { reg_name: getattr(ql.reg, reg_name) for reg_name in _reg_order}
-
-    elif ql.archtype == QL_ARCH.ARM:
-
-        def _get_mode(bits):
-            return {
-                    0b10000: "User",
-                    0b10001: "FIQ",
-                    0b10010: "IRQ",
-                    0b10011: "Supervisor",
-                    0b10110: "Monitor",
-                    0b10111: "Abort",
-                    0b11010: "Hypervisor",
-                    0b11011: "Undefined",
-                    0b11111: "System",
-                    }.get(bits & 0x00001f)
-
-        def _get_thumb(bits):
-            return "THUMB" if bits & 0x00000020 else "thumb"
-
-        def _get_fiq(bits):
-            return "FIQ" if bits & 0x00000040 else "fiq"
-
-        def _get_irq(bits):
-            return "IRQ" if bits & 0x00000080 else "irq"
-
-        def _get_neg(bits):
-            return "NEG" if bits & 0x80000000 else "neg"
-
-        def _get_zero(bits):
-            return "ZERO" if bits & 0x40000000 else "zero"
-
-        def _get_carry(bits):
-            return "CARRY" if bits & 0x20000000 else "carry"
-
-        def _get_overflow(bits):
-            return "OVERFLOW" if bits & 0x10000000 else "overflow"
-
-        print(color.DARKCYAN, "r0: 0x%08x \t r1: 0x%08x \t r2: 0x%08x \t r3: 0x%08x" % (ql.reg.r0, ql.reg.r1, ql.reg.r2, ql.reg.r3), color.END, sep="")
-        print(color.BLUE, "r4: 0x%08x \t r5: 0x%08x \t r6: 0x%08x \t r7: 0x%08x" % (ql.reg.r4, ql.reg.r5, ql.reg.r6, ql.reg.r7), color.END, sep="")
-        print(color.RED, "r8: 0x%08x \t r9: 0x%08x \t r10: 0x%08x \t fp: 0x%08x" % (ql.reg.r8, ql.reg.r9, ql.reg.r10, ql.reg.r11), color.END, sep="")
-        print(color.YELLOW, "r12: 0x%08x \t sp: 0x%08x \t lr: 0x%08x \t pc: 0x%08x" % (ql.reg.r12, ql.reg.sp, ql.reg.lr, ql.reg.pc), color.END, sep="")
-        print(color.PURPLE, "c1_c0_2: 0x%08x \t c13_c0_3: 0x%08x \t fpexc: 0x%08x" % (ql.reg.c1_c0_2, ql.reg.c13_c0_3, ql.reg.fpexc), color.END, sep="")
-
-        _mode = _get_mode(ql.reg.cpsr)
-        _thumb = _get_thumb(ql.reg.cpsr)
-        _fiq = _get_fiq(ql.reg.cpsr)
-        _irq = _get_irq(ql.reg.cpsr)
-        _neg = _get_neg(ql.reg.cpsr)
-        _zero = _get_zero(ql.reg.cpsr)
-        _carry = _get_carry(ql.reg.cpsr)
-        _overflow = _get_overflow(ql.reg.cpsr)
-
-        print(color.GREEN, "cpsr: 0x%08x => [%s Mode], [%s], [%s], [%s], [%s], [%s], [%s], [%s]" % (ql.reg.cpsr, _mode, _thumb, _fiq, _irq, _neg, _zero, _carry, _overflow), color.END, sep="")
-        # print(color.GREEN, "cpsr: 0x%08x \t c1_c0_2: 0x%08x \t c13_c0_3: 0x%08x \t fpexc: 0x%08x" % (ql.reg.cpsr, ql.reg.c1_c0_2, ql.reg.c13_c0_3, ql.reg.fpexc), color.END, sep="")
->>>>>>> 48d35723
-
-    if ql.archtype == QL_ARCH.MIPS:
-
-<<<<<<< HEAD
         _reg_order = (
                 "gp", "at", "v0", "v1",
                 "a0", "a1", "a2", "a3",
@@ -137,8 +63,6 @@
             }
 
 
-=======
->>>>>>> 48d35723
 # parse unsigned integer from string 
 def parse_int(s):
     return int(s, 16) if s.startswith("0x") else int(s)
@@ -185,22 +109,8 @@
     result = ql.mem.read(addr, 4) # default option for arm instruction
     if is_thumb(ql.reg.cpsr):
 
-<<<<<<< HEAD
         first_two = ql.unpack16(ql.mem.read(addr, 2))
         result = ql.pack16(first_two)
-=======
-        to_jump = {
-                "b"  : (lambda *_: True),                    # unconditional jump
-                "bl" : (lambda *_: True),                    # unconditional jump
-                "beq": (lambda V, C, Z, N: Z),              # branch on equal
-                "bne": (lambda V, C, Z, N: ~Z),             # branch on not equal
-                "bls": (lambda V, C, Z, N: V ^ N),          # branch on less than
-                "ble": (lambda V, C, Z, N: (Z | (N ^ V))),  # branch on less than or equal
-                "bge": (lambda V, C, Z, N: ~(N ^ V)),       # branch on greater than or equal
-                "bgt": (lambda V, C, Z, N: ~(Z | (N ^ V))), # branch on greater than
-                "bhi": (lambda V, C, Z, N: ~Z & ~N),        # branch on higher
-                }.get(line.mnemonic, None)(get_cpsr(ql.reg.cpsr))
->>>>>>> 48d35723
 
         if any([
             first_two & 0xf000 == 0xf000,
@@ -218,7 +128,6 @@
     md = ql.os.create_disassembler()
     return next(md.disasm(read_inst(ql, address), address))
 
-<<<<<<< HEAD
 
 def handle_bnj_arm(ql, cur_addr):
 
@@ -229,7 +138,7 @@
     ret_addr = cur_addr + line.size
 
     if line.mnemonic == "udf": # indicates program exited
-        return PROGRAM_EXITED
+        return PROGRAM_EXTIED
 
     jump_table = {
             # unconditional branch
@@ -451,19 +360,6 @@
                 for each in line.op_str.split(", ")
                 ]
 
-=======
-    if line.mnemonic.startswith('j') or line.mnemonic.startswith('b'):
-        # make sure at least delay slot executed
-        ret_addr += MIPS_INST_SIZE
-
-        # get registers or memory address from op_str
-        targets = [
-                _read_reg(ql.reg, each)
-                if '$' in each else parse_int(each)
-                for each in line.op_str.split(", ")
-                ]
-
->>>>>>> 48d35723
         to_jump = {
                 "j"       : (lambda _: True),             # uncontitional jump
                 "jr"      : (lambda _: True),             # uncontitional jump
