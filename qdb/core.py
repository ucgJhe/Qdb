#!/usr/bin/env python3

import cmd
from functools import partial

from qiling import *
from qiling.const import *

from .frontend import context_printer, context_reg, context_asm, examine_mem
from .utils import parse_int, handle_bnj, is_thumb, PROGRAM_EXITED



class Qldbg(cmd.Cmd):

    def __init__(self, filename, rootfs, console=True, log_dir=None):

        self.ql_config = {
                "filename": filename,
                "rootfs": rootfs,
                "console": console,
                "log_dir": log_dir,
                "output": "default",
                }

        self._ql = None
        self.prompt = "(Qdb) "
        self.breakpoints = {}
        self._saved_states = None

        super().__init__()

    def interactive(self):
        self.cmdloop()

    def emptyline(self, *args):
        """
        repeat last command
        """
        _lastcmd = getattr(self, "do_" + self.lastcmd, None)
        if _lastcmd:
            return _lastcmd()

    def _get_new_ql(self):
        """
        build a new qiling instance for self._ql
        """
        if self._ql is not None:
            del self._ql

        self._ql = Qiling(**self.ql_config)

    def del_breakpoint(self, address):
        """
        handle internal breakpoint removing operation
        """
        _bp = self.breakpoints.pop(address, None)
        if _bp:
            _bp["hook"].remove()

    def set_breakpoint(self, address, _is_temp=False):
        """
        handle internal breakpoint adding operation
        """
        _bp_func = partial(self._breakpoint_handler, _is_temp=_is_temp)

        if self._ql is None:
            self._get_new_ql()

        _hook = self._ql.hook_address(_bp_func, address)
        self.breakpoints.update({address: {"hook": _hook, "hitted": False, "temp": _is_temp}})

        if _is_temp == False:
            print("Breakpoint at 0x%08x" % address)

    def _breakpoint_handler(self, ql, _is_temp=False):
        """
        handle all breakpoints
        """
        _cur_addr = ql.reg.arch_pc

        if _is_temp: # remove temporary breakpoint
            self.del_breakpoint(_cur_addr)
        else:
            if self.breakpoints.get(_cur_addr)["hitted"]:
                return

            print("hit breakpoint at 0x%08x" % _cur_addr)
            self.breakpoints.get(_cur_addr)["hitted"] = True

        self.do_context()
        self._ql.emu_stop()

<<<<<<< HEAD
=======
    def run(self, address=None):
        """
        handle qiling instance launching
        """
        if not address:
            address = self._ql.loader.entry_point

        self._ql.emu_start(address, 0)

    def do_context(self, *args):
        """
        show context information for current location
        """
        context_reg(self._ql, self._saved_states)
        context_asm(self._ql, self._ql.reg.arch_pc, 4)

>>>>>>> 48d35723
    def do_run(self, *args):
        """
        launch qiling instance
        """

        if self._ql is None:
            self._get_new_ql()

        entry = self._ql.loader.entry_point

        self.run(entry)

    def run(self, address=None):
        """
        handle qiling instance launching
        """

        # for arm thumb mode
        if self._ql.archtype in (QL_ARCH.ARM, QL_ARCH.ARM_THUMB) and is_thumb(self._ql.reg.cpsr):
            address |= 1

        self._ql.emu_start(address, 0)

    def do_step(self, *args):
        """
        execute one instruction at a time
        """

        if self._ql is None:
            print("The program is not being run.")

        else:
            self._saved_states = dict(filter(lambda d: isinstance(d[0], str), self._ql.reg.save().items()))
            _cur_addr = self._ql.reg.arch_pc

            next_stop = handle_bnj(self._ql, _cur_addr)

            if next_stop == PROGRAM_EXITED:
                return True

            # whether bp placed already
            if self.breakpoints.get(next_stop, None):
                self.breakpoints.get(next_stop)["hitted"] = False

            else:
                self.set_breakpoint(next_stop, _is_temp=True)

            self.run(_cur_addr)

    def do_start(self, *args):
        """
        pause at entry point by setting a temporary breakpoint on it
        """
        self._get_new_ql()
        entry = self._ql.loader.entry_point  # ld.so
        # entry = self._ql.loader.elf_entry # .text of binary

        if self._ql.archtype in (QL_ARCH.ARM, QL_ARCH.ARM_THUMB) and entry & 1:
            entry -= 1

        self.set_breakpoint(entry, _is_temp=True)
        self.do_run()

    def do_breakpoint(self, address):
        """
        set breakpoint on specific address
        """
        if address:
            baddr = parse_int(address)
            self.set_breakpoint(baddr)

    def do_continue(self, *args):
        """
        continue execution till next breakpoint or the end
        """
        if self._ql is not None:
            _cur_addr = self._ql.reg.arch_pc
            print("continued from 0x%08x" % _cur_addr)

            self.run(_cur_addr)

    def do_examine(self, args):
        """
        read data from memory of qiling instance
        """

        _args = args.split()

        if len(_args) == 1:
            _xaddr = parse_int(_args[0])
            _count = 1

        elif len(_args) == 2:
            _xaddr, _count = _args
            _xaddr = parse_int(_xaddr)
            _count = parse_int(_count)

        else:
            print("wrong format\nUsage: x ADDRESS [SIZE]")
            return

        examine_mem(self._ql, _xaddr, _count)

    def do_context(self, *args):
        """
        show context information for current location
        """
        context_reg(self._ql, self._saved_states)
        context_asm(self._ql, self._ql.reg.arch_pc, 4)

    def do_show(self, *args):
        """
        show some runtime informations
        """
        self._ql.mem.show_mapinfo()
        print("Qdb:", [(hex(idx), val) for idx, val in self.breakpoints.items()])
        print("internal:", [(hex(idx), val) for idx, val in self._ql._addr_hook.items()])

    def do_disassemble(self, address):
        """
        disassemble instructions from address specified
        """
        context_asm(self._ql, parse_int(address), 4)

    def do_shell(self, *command):
        """
        run python code,also a space between exclamation mark and command was necessary
        """
        print(eval(*command))

    def do_quit(self, *args):
        """
        exit Qdb
        """
        return True


    do_r = do_run
    do_s = do_step
    do_q = do_quit
    do_x = do_examine
    do_c = do_continue
    do_b = do_breakpoint
    do_dis = do_disassemble
    


if __name__ == "__main__":
    pass<|MERGE_RESOLUTION|>--- conflicted
+++ resolved
@@ -91,17 +91,6 @@
         self.do_context()
         self._ql.emu_stop()
 
-<<<<<<< HEAD
-=======
-    def run(self, address=None):
-        """
-        handle qiling instance launching
-        """
-        if not address:
-            address = self._ql.loader.entry_point
-
-        self._ql.emu_start(address, 0)
-
     def do_context(self, *args):
         """
         show context information for current location
@@ -109,7 +98,6 @@
         context_reg(self._ql, self._saved_states)
         context_asm(self._ql, self._ql.reg.arch_pc, 4)
 
->>>>>>> 48d35723
     def do_run(self, *args):
         """
         launch qiling instance
